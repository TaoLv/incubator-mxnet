--- conflicted
+++ resolved
@@ -969,7 +969,6 @@
                     raise RuntimeError('Expected one of {}, saw {}.'.format(expected_pool_ops,
                                                                             pool_op))
             sym_list.append(sym)
-<<<<<<< HEAD
 
         check_consistency(sym_list, ctx_list, equal_nan=(not count_include_pad), tol=tol)
 
@@ -1083,121 +1082,6 @@
         # The standard and 'v1' implementations match for this case.
         test_pooling_dim('2D', 'sum', dtype, combo_pool_op_list, tol=relaxed_tol)
 
-=======
-
-        check_consistency(sym_list, ctx_list, equal_nan=(not count_include_pad), tol=tol)
-
-    def test_pooling_dim(dim, pool_type, dtype, pool_op_list, p_value=2, count_include_pad=True,
-                         tol=None):
-        if dim == '1D':
-            data = (3, 3, 10)
-            kernels = [(4,), (4,), (5,)]
-            pads = [(0,), (2,), (2,)]
-            strides = [(1,), (2,), (1,)]
-        elif dim == '2D_no_padding':
-            data = (3, 2, 20, 20)
-            kernels = [(3, 3), (4, 5)]
-            pads = [(0, 0), (0, 0)]
-            strides = [(1, 1), (2, 1)]
-        elif dim == '2D':
-            data = (2, 2, 20, 20)
-            kernels = [(3, 3), (3, 5), (4, 5), (4, 5)]
-            pads = [(0, 0), (1, 2), (0, 0), (2, 3)]
-            strides = [(1, 1), (1, 1), (2, 1), (1, 1)]
-        elif dim == '3D':
-            data = (2, 3, 20, 20, 20)
-            kernels = [(4, 5, 3), (4, 5, 3), (3, 5, 7)]
-            pads = [(0, 0, 0), (2, 3, 2), (1, 2, 3)]
-            strides = [(1, 1, 1), (2, 3, 1), (1, 1, 1)]
-        else:
-            raise RuntimeError('Unexpected pooling test class: {}.'.format(dim))
-
-        for kernel, pad, stride in zip(kernels, pads, strides):
-            for pooling_convention in ['valid', 'full']:
-                try:
-                    test_pooling_versions_helper(pool_op_list=pool_op_list,
-                                     data=data, kernel=kernel, pad=pad, stride=stride,
-                                     pool_type=pool_type, pooling_convention=pooling_convention,
-                                     global_pool=False, p_value=p_value,
-                                     count_include_pad=count_include_pad, tol=tol, dtype=dtype)
-                except:
-                    print('pool_op_list = {}'.format(pool_op_list))
-                    print('kernel={}, pad={}, stride={}'.format(kernel, pad, stride))
-                    print('pool_type={}, pooling_convention={}, global_pool=False'.format(pool_type,
-                          pooling_convention))
-                    print('p_value={}, count_include_pad={}, dtype={}'.format(p_value,
-                          count_include_pad, dtype))
-                    print('environ = \n{}'.format(os.environ))
-                    raise
-
-        # Make sure kernel is ignored during global_pool by sometimes setting it to a crazy value
-        kernel = kernels[0]
-        if random_choice():
-            kernel = (300,) * len(kernel)
-
-        test_pooling_versions_helper(pool_op_list=pool_op_list,
-                                     data=data, kernel=kernel, pad=None, stride=None,
-                                     pool_type=pool_type, global_pool=True, p_value=p_value,
-                                     count_include_pad=count_include_pad, tol=tol, dtype=dtype)
-
-    # The various implementations of the standard pooling operator
-    std_pool_op_list = ['pool_cpu', 'pool_transposed_cpu',
-                        'pool_gpu', 'pool_transposed_gpu',
-                        'pool_cudnn', 'pool_transposed_cudnn']
-    # The implementations of the 'v1' pooling operator
-    v1_pool_op_list = ['pool_v1_cpu', 'pool_v1_gpu']
-    # For those cases when all implementations should match- the combined implementation list.
-    combo_pool_op_list = std_pool_op_list + v1_pool_op_list
-
-    for dtype in [np.float32, np.float64, np.float16]:
-        # Testing of the standard (not 'v1') pooling operator is universal across all
-        # data dimensions, implementations and layouts.
-        for dim in ['1D', '2D', '3D']:
-            test_pooling_dim(dim, 'max', dtype, std_pool_op_list)
-            test_pooling_dim(dim, 'avg', dtype, std_pool_op_list, count_include_pad=True)
-            test_pooling_dim(dim, 'avg', dtype, std_pool_op_list, count_include_pad=False)
-            test_pooling_dim(dim, 'sum', dtype, std_pool_op_list)
-            test_pooling_dim(dim, 'lp', dtype, std_pool_op_list, p_value=1)
-            test_pooling_dim(dim, 'lp', dtype, std_pool_op_list, p_value=2)
-            test_pooling_dim(dim, 'lp', dtype, std_pool_op_list, p_value=3)
-
-        # Testing of the 'v1' pooling operator is over its restricted support domain of
-        # 2D data only and not with the 'lp' pooling type.  The 'v1' cpu and gpu versions are
-        # always tested against each other, and sometimes against the standard operator versions.
-        # The slightly different 'v1' definition prevents this in the following cases:
-        #
-        #     1. In max pooling, when multiple input values are the maximum in the input window,
-        #        the 'v1' implementation backprops the gradient to all maxima, whereas the standard
-        #        pooling operator backprops the gradient to the lowest-indexed maximum only.
-        #     2. In max pooling, the 'v1' operator pads with 0's and this value can become the
-        #        maximum output value in the case of an all-negative input.  The standard pooling
-        #        operator effectively considers the padding to be the largest negative value, so
-        #        only input values should appear in the output.
-        #     3. In avg pooling, the 'v1' operator divides the sum by the same window size factor,
-        #        even at the edges, and so does not support count_include_pad = False.
-        #     4. The float16 'v1' pooling operator performs forward sums and averages in
-        #        float16, whereas the std operators perform those calculations in float32, so
-        #        greater float16 tolerances are needed when comparing across implementations.
-
-        # Double the float16 tol when comparing v1 and non-v1 implemenations, per note 4 above.
-        relaxed_tol = {np.dtype(np.float16): 2e-1,
-               np.dtype(np.float32): 1e-3,
-               np.dtype(np.float64): 1e-5,
-               np.dtype(np.uint8): 0,
-               np.dtype(np.int32): 0,
-               np.dtype(np.int64): 0}
-
-        # Exclude std implementations due to points 1 and 2 above.
-        test_pooling_dim('2D', 'max', dtype, v1_pool_op_list)
-        # The standard and 'v1' implementations match for this case.
-        test_pooling_dim('2D', 'avg', dtype, combo_pool_op_list, count_include_pad=True,
-                         tol=relaxed_tol)
-        # Exclude std implementations due to point 3 above.
-        test_pooling_dim('2D', 'avg', dtype, v1_pool_op_list, count_include_pad=False)
-        # The standard and 'v1' implementations match for this case.
-        test_pooling_dim('2D', 'sum', dtype, combo_pool_op_list, tol=relaxed_tol)
-
->>>>>>> 5f32f32e
     # We can compare the standard and 'v1' max pooling implementations if we eliminate padding
     # (see point 2 above) and use np.float64 data so that no two random input window values are
     # likely to be the same (see point 1 above).
