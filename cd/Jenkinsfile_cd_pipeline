// -*- mode: groovy -*-

// Licensed to the Apache Software Foundation (ASF) under one
// or more contributor license agreements.  See the NOTICE file
// distributed with this work for additional information
// regarding copyright ownership.  The ASF licenses this file
// to you under the Apache License, Version 2.0 (the
// "License"); you may not use this file except in compliance
// with the License.  You may obtain a copy of the License at
//
//   http://www.apache.org/licenses/LICENSE-2.0
//
// Unless required by applicable law or agreed to in writing,
// software distributed under the License is distributed on an
// "AS IS" BASIS, WITHOUT WARRANTIES OR CONDITIONS OF ANY
// KIND, either express or implied.  See the License for the
// specific language governing permissions and limitations
// under the License.
//
// Jenkins pipeline
// See documents at https://jenkins.io/doc/book/pipeline/jenkinsfile/

// MXNet Continuous Delivery Pipeline
// Orchestrates the release of the different artifact by calling downstream release jobs.

pipeline {
  agent {
    label 'restricted-utility'
  }
  options {
    // Because each pass of the CD pipeline
    // updates Jenkins' state of the release job
    // to avoid crazy issues, we don't allow concurrent builds.
    disableConcurrentBuilds()  
  }

  parameters {
    // Release parameters
<<<<<<< HEAD
    string(defaultValue: "cpu,native,cu90,cu92,cu100,cu101", description: "Comma separated list of variants", name: "MXNET_VARIANTS")
=======
    string(defaultValue: "cpu,mkl,cu90,cu90mkl,cu92,cu92mkl,cu100,cu100mkl,cu101,cu101mkl,cu102,cu102mkl", description: "Comma separated list of variants", name: "MXNET_VARIANTS")
>>>>>>> 4ea9aefc
    booleanParam(defaultValue: false, description: 'Whether this is a release build or not', name: "RELEASE_BUILD")
  }

  stages {
    stage("Init") {
      steps {
        script {
          cd_utils = load('cd/Jenkinsfile_utils.groovy')
          
          // Update release job state in Jenkins
          cd_utils.update_release_job_state()
        }
      }
    }

    stage("MXNet Release") {
      steps {
        script {
          cd_utils.error_checked_parallel([

            "Static libmxnet based release": {
              stage("Build") {
                cd_utils.trigger_release_job("Build static libmxnet", "mxnet_lib/static", params.MXNET_VARIANTS)    
              }
              stage("Releases") {
                cd_utils.error_checked_parallel([
                  "PyPI Release": {
                    echo "Building PyPI Release"
                    cd_utils.trigger_release_job("Release PyPI Packages", "python/pypi", params.MXNET_VARIANTS)
                  },
                  "Python Docker Release": {
                    echo "Building Python Docker Release"
                    cd_utils.trigger_release_job("Release Python Docker Images", "python/docker", params.MXNET_VARIANTS)
                  }
                ])
              }
            },

            "Dynamic libmxnet based release": {
              stage("Build") {
                cd_utils.trigger_release_job("Build dynamic libmxnet", "mxnet_lib/dynamic", params.MXNET_VARIANTS)    
              }
            }
            
          ])
        }
      }
    }
  }
}<|MERGE_RESOLUTION|>--- conflicted
+++ resolved
@@ -36,11 +36,7 @@
 
   parameters {
     // Release parameters
-<<<<<<< HEAD
-    string(defaultValue: "cpu,native,cu90,cu92,cu100,cu101", description: "Comma separated list of variants", name: "MXNET_VARIANTS")
-=======
-    string(defaultValue: "cpu,mkl,cu90,cu90mkl,cu92,cu92mkl,cu100,cu100mkl,cu101,cu101mkl,cu102,cu102mkl", description: "Comma separated list of variants", name: "MXNET_VARIANTS")
->>>>>>> 4ea9aefc
+    string(defaultValue: "cpu,native,cu90,cu92,cu100,cu101,cu102", description: "Comma separated list of variants", name: "MXNET_VARIANTS")
     booleanParam(defaultValue: false, description: 'Whether this is a release build or not', name: "RELEASE_BUILD")
   }
 
