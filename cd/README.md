--- conflicted
+++ resolved
@@ -27,22 +27,15 @@
 
 A variant is a specific environment or features for which MXNet is compiled. For instance CPU, GPU with CUDA v10.0, CUDA v9.0 with MKL-DNN support, etc. 
 
-Currently, 6 variants are supported. All of these variants except native have MKL-DNN backend enabled.
+Currently, below variants are supported. All of these variants except native have MKL-DNN backend enabled.
 
 * *cpu*: CPU
 * *native*: CPU without MKL-DNN
 * *cu90*: CUDA 9.0
 * *cu92*: CUDA 9.2
 * *cu100*: CUDA 10
-<<<<<<< HEAD
 * *cu101*: CUDA 10.1
-=======
-* *cu100mkl*: CUDA 10 w/ MKL-DNN
-* *cu101*: CUDA 10.1
-* *cu101mkl*: CUDA 10.1 w/ MKL-DNN
 * *cu102*: CUDA 10.2
-* *cu102mkl*: CUDA 10.2 w/ MKL-DNN
->>>>>>> 4ea9aefc
 
 *For more on variants, see [here](https://github.com/apache/incubator-mxnet/issues/8671)*
 
